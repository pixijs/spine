--- conflicted
+++ resolved
@@ -21,16 +21,9 @@
       "@pixi-spine/loader-base": "PIXI.spine"
     }
   },
-<<<<<<< HEAD
-  "dependencies": {
-    "@pixi-spine/base": "~3.1.2",
-    "@pixi-spine/loader-base": "~3.1.2",
-    "@pixi-spine/runtime-4.1": "~3.1.2"
-=======
   "peerDependencies": {
     "@pixi-spine/loader-base": "*",
     "@pixi-spine/runtime-4.1": "*"
->>>>>>> 99d0ec64
   },
   "scripts": {
     "build": "run-p build:*",
